use abstract_game::GameMoveIterator;
use itertools::Either;
use num_traits::{PrimInt, Unsigned};
<<<<<<< HEAD

use crate::{
  FilterNullPackedIdx, IdxOffset, Move, OnoroImpl, PackedIdx,
  util::{IterOnes, likely, packed_positions_bounding_box},
};

/// An indexing schema for mapping HexPos <-> bitvector index.
pub struct BoardVecIndexer {
  /// The lower left index of the minimal bounding box containing all placed
  /// pawns, with a 1-tile perimeter of empty tiles.
  lower_left: PackedIdx,
  /// The width of this minimal bounding box.
  width: u8,
}

impl BoardVecIndexer {
  fn new(lower_left: PackedIdx, width: u8) -> Self {
    Self { lower_left, width }
  }

  /// Maps a `PackedIdx` from the Onoro state to an index in the board bitvec.
  pub fn index(&self, pos: PackedIdx) -> usize {
    let d = unsafe { PackedIdx::from_idx_offset(pos - self.lower_left) };
    d.y() as usize * self.width as usize + d.x() as usize
  }

  /// Maps an index from the board bitvec to a `PackedIdx` in the Onoro state.
  pub fn pos_from_index(&self, index: u32) -> PackedIdx {
    debug_assert!((3..=16).contains(&self.width));
    let x = index % self.width as u32;
    let y = index / self.width as u32;
    self.lower_left + IdxOffset::new(x as i32, y as i32)
  }

  /// Builds both the board bitvec and neighbor candidates. The board bitvec
  /// has a 1 in each index corresponding to an occupied tile, and the neighbor
  /// candidates have a 1 in each index corresponding to an empty neighbor of
  /// any pawn.
  fn build_bitvecs<I: PrimInt>(&self, pawn_poses: &[PackedIdx]) -> (I, I) {
    let width = self.width as usize;

    let board = pawn_poses
      .iter()
      .filter_null()
      .fold(I::zero(), |board_vec, &pos| {
        let index = self.index(pos);
        debug_assert!(index > width);
        board_vec | (I::one() << index)
      });

    // All neighbors are -(width+1), -width, -1, +1, +width, +(width+1) in
    // index space.
    let neighbor_candidates = (board >> (width + 1))
      | (board >> width)
      | (board >> 1)
      | (board << 1)
      | (board << width)
      | (board << (width + 1));

    (board, neighbor_candidates & !board)
  }

  /// Constructs a mask of the 6 neighbors of a tile at the given bitvector
  /// index.
  fn neighbors_mask<I: PrimInt>(&self, index: usize) -> I {
    let lesser_neighbors_mask = unsafe { I::from(0x3 | (0x1 << self.width)).unwrap_unchecked() };
    let greater_neighbors_mask = unsafe { I::from(0x2 | (0x3 << self.width)).unwrap_unchecked() };

    let lesser_neighbors = (lesser_neighbors_mask << index) >> (self.width as usize + 1);
    let greater_neighbors = greater_neighbors_mask << index;

    lesser_neighbors | greater_neighbors
  }
}

=======
use onoro::hex_pos::HexPos;

use crate::{
  Move, OnoroImpl, PackedIdx,
  board_vec_indexer::{Basis, BoardVecIndexer, DetermineBasisOutput, determine_basis},
  util::{likely, packed_positions_coord_limits},
};

>>>>>>> 4745b6cc
struct Impl<I> {
  /// A bitvector representation of the board, with bits set if there is a pawn
  /// present in the corresponding tile. This includes a 1-tile perimeter of
  /// empty tiles so that `board_vec` and `neighbor_candidates` can use the
  /// same indexer.
  board_vec: I,
  /// A bitvector of all tiles with at least one pawn neighbor which are not
  /// occupied by a pawn already.
  neighbor_candidates: I,
  indexer: BoardVecIndexer,
}

impl<I: Unsigned + PrimInt> Impl<I> {
  /// Initializes the move generator, which builds the board vec and neighbor
  /// candidates masks.
  fn new_impl<const N: usize>(
<<<<<<< HEAD
    lower_left: PackedIdx,
    width: u8,
    pawn_poses: &[PackedIdx; N],
  ) -> Self {
    debug_assert!(lower_left.x() > 0);
    debug_assert!(lower_left.y() > 0);
    let indexer = BoardVecIndexer::new(lower_left + IdxOffset::new(-1, -1), width);
=======
    basis: Basis,
    corner: HexPos,
    width: u8,
    pawn_poses: &[PackedIdx; N],
  ) -> Self {
    let indexer = BoardVecIndexer::new(basis, corner, width);
>>>>>>> 4745b6cc
    let (board_vec, neighbor_candidates) = indexer.build_bitvecs(pawn_poses);
    Self {
      board_vec,
      neighbor_candidates,
      indexer,
    }
  }

  /// Finds the tile index for the next move we can make, or `None` if all
  /// moves have been found. Returns the tile index for the next move, and an
  /// iterator over the tile indices of that move's neighbors.
  fn next_with_neighbors_impl(&mut self) -> Option<(usize, impl Iterator<Item = u32> + use<I>)> {
    let mut neighbor_candidates = self.neighbor_candidates;
    while neighbor_candidates != I::zero() {
      let index = neighbor_candidates.trailing_zeros() as usize;
      neighbor_candidates = neighbor_candidates & (neighbor_candidates - I::one());

      let neighbors_mask: I = self.indexer.neighbors_mask(index);
      let neighbors_mask = neighbors_mask & self.board_vec;
      if neighbors_mask.count_ones() >= 2 {
        self.neighbor_candidates = neighbor_candidates;
        return Some((index, neighbors_mask.iter_ones()));
      }
    }

    // No need to store neighbor_candidates again, since we typically don't
    // call next() again after None is returned.
    None
  }

  /// Finds the tile index for the next move we can make, or `None` if all
  /// moves have been found.
  fn next_impl(&mut self) -> Option<usize> {
    self.next_with_neighbors_impl().map(|(index, _)| index)
  }

  /// Returns an iterator over the indices of the neighbors of the pawn at the
  /// given index.
  fn neighbors(&self, index: usize) -> impl Iterator<Item = u32> {
    let neighbors_mask: I = self.indexer.neighbors_mask(index);
    (neighbors_mask & self.board_vec).iter_ones()
  }
}

impl Impl<u64> {
<<<<<<< HEAD
  fn new<const N: usize>(lower_left: PackedIdx, width: u8, pawn_poses: &[PackedIdx; N]) -> Self {
    Self::new_impl(lower_left, width, pawn_poses)
  }

  fn next_with_neighbors(&mut self) -> Option<(usize, impl Iterator<Item = u32> + use<>)> {
    self.next_with_neighbors_impl()
  }

  fn next(&mut self) -> Option<usize> {
=======
  fn new<const N: usize>(
    basis: Basis,
    corner: HexPos,
    width: u8,
    pawn_poses: &[PackedIdx; N],
  ) -> Self {
    Self::new_impl(basis, corner, width, pawn_poses)
  }

  fn next(&mut self) -> Option<Move> {
>>>>>>> 4745b6cc
    self.next_impl()
  }
}

impl Impl<u128> {
  #[cold]
<<<<<<< HEAD
  fn new<const N: usize>(lower_left: PackedIdx, width: u8, pawn_poses: &[PackedIdx; N]) -> Self {
    Self::new_impl(lower_left, width, pawn_poses)
  }

  #[cold]
  fn next_with_neighbors(&mut self) -> Option<(usize, impl Iterator<Item = u32> + use<>)> {
    self.next_with_neighbors_impl()
  }

  #[cold]
  fn next(&mut self) -> Option<usize> {
=======
  fn new<const N: usize>(
    basis: Basis,
    corner: HexPos,
    width: u8,
    pawn_poses: &[PackedIdx; N],
  ) -> Self {
    Self::new_impl(basis, corner, width, pawn_poses)
  }

  #[cold]
  fn next(&mut self) -> Option<Move> {
>>>>>>> 4745b6cc
    self.next_impl()
  }
}

enum ImplContainer {
  /// We use this repr when the board bitvec is small enough to fit in a u64,
  /// including a 1-tile padding around the perimeter. This is much faster to
  /// operate on than a u128.
  Small(Impl<u64>),
<<<<<<< HEAD
  /// We need to support any board size. The largest possible board is 9 x 8
  /// (see test_worst_case below), which, with a 1-tile padding, requires 90
=======
  /// We need to support any board size. The largest possible board is 8 x 9
  /// (see test_worst_case below), which, with a 1-tile padding, requires 110
>>>>>>> 4745b6cc
  /// bits for the board bitvec.
  Large(Box<Impl<u128>>),
}

/// The phase 1 move generator, where not all pawns have been placed and a move
/// consists of adding a new pawn to the board adjacent to at least 2 other
/// pawns.
pub struct P1MoveGenerator<const N: usize> {
  impl_container: ImplContainer,
}

impl<const N: usize> P1MoveGenerator<N> {
  pub fn indexer(&self) -> &BoardVecIndexer {
    match &self.impl_container {
      ImplContainer::Small(impl_) => &impl_.indexer,
      ImplContainer::Large(impl_) => &impl_.indexer,
    }
  }
}

<<<<<<< HEAD
impl<const N: usize> P1MoveGenerator<N> {
  pub fn new(onoro: &OnoroImpl<N>) -> Self {
    Self::from_pawn_poses(onoro.pawn_poses())
  }

  pub fn from_pawn_poses(pawn_poses: &[PackedIdx; N]) -> Self {
    // Compute the bounding parallelogram of the pawns that have been placed,
    // which is min/max x/y in coordinate space.
    let (lower_left, upper_right) = packed_positions_bounding_box(pawn_poses);
    let delta = upper_right - lower_left;

    // We will represent the board with a bitvector, where each bit corresponds
    // to a tile and is set if there is a pawn there. We want a 1-tile padding
    // around the perimeter so we can also represent the neighbor candidates
    // with a bitvec.
    let width = delta.x() as u32 + 3;
    let height = delta.y() as u32 + 3;
=======
impl<const N: usize, const N2: usize, const ADJ_CNT_SIZE: usize>
  P1MoveGenerator<N, N2, ADJ_CNT_SIZE>
{
  pub fn new(onoro: &OnoroImpl<N, N2, ADJ_CNT_SIZE>) -> Self {
    // Compute the bounding parallelogram of the pawns that have been placed,
    // which is min/max x/y in coordinate space.
    let coord_limits = packed_positions_coord_limits(onoro.pawn_poses());
    let DetermineBasisOutput {
      basis,
      corner,
      width,
      use_u128,
    } = determine_basis::<N>(coord_limits);
>>>>>>> 4745b6cc

    // Specialize for the case where the board bitvec fits in a u64, which is
    // by far the most common. Only in pathological cases will we need more
    // than 64 bits.
    if likely(!use_u128) {
      P1MoveGenerator {
        impl_container: ImplContainer::Small(Impl::<u64>::new(
<<<<<<< HEAD
          lower_left.into(),
          width as u8,
          pawn_poses,
=======
          basis,
          corner,
          width,
          onoro.pawn_poses(),
>>>>>>> 4745b6cc
        )),
      }
    } else {
      P1MoveGenerator {
        impl_container: ImplContainer::Large(
<<<<<<< HEAD
          Impl::<u128>::new(lower_left.into(), width as u8, pawn_poses).into(),
=======
          Impl::<u128>::new(basis, corner, width, onoro.pawn_poses()).into(),
>>>>>>> 4745b6cc
        ),
      }
    }
  }

  /// Returns a tuple of (neighbor index iterator, neighbor count), where the
  /// iterator is guaranteed to yield "neighbor count" elements.
  pub fn neighbors(&self, index: usize) -> impl Iterator<Item = u32> {
    match &self.impl_container {
      ImplContainer::Small(impl_) => Either::Left(impl_.neighbors(index)),
      ImplContainer::Large(impl_) => Either::Right(impl_.neighbors(index)),
    }
  }

  pub fn next_move_index(&mut self) -> Option<usize> {
    match &mut self.impl_container {
      ImplContainer::Small(impl_) => impl_.next(),
      ImplContainer::Large(impl_) => impl_.next(),
    }
  }

  pub fn next_move_pos(&mut self) -> Option<PackedIdx> {
    self
      .next_move_index()
      .map(|index| self.indexer().pos_from_index(index as u32))
  }

  pub fn next_move_pos_with_neighbors(
    &mut self,
  ) -> Option<(PackedIdx, impl Iterator<Item = u32> + use<N>)> {
    let (index, iter) = match &mut self.impl_container {
      ImplContainer::Small(impl_) => {
        let (index, iter) = impl_.next_with_neighbors()?;
        (index, Either::Left(iter))
      }
      ImplContainer::Large(impl_) => {
        let (index, iter) = impl_.next_with_neighbors()?;
        (index, Either::Right(iter))
      }
    };
    Some((self.indexer().pos_from_index(index as u32), iter))
  }
}

impl<const N: usize> GameMoveIterator for P1MoveGenerator<N> {
  type Item = Move;
  type Game = OnoroImpl<N>;

  fn next(&mut self, _onoro: &Self::Game) -> Option<Self::Item> {
<<<<<<< HEAD
    self.next_move_pos().map(|to| Move::Phase1Move { to })
=======
    match &mut self.impl_container {
      ImplContainer::Small(impl_) => impl_.next(),
      ImplContainer::Large(impl_) => impl_.next(),
    }
>>>>>>> 4745b6cc
  }
}

#[cfg(test)]
mod tests {
  use abstract_game::GameMoveIterator;
  use onoro::{Onoro, error::OnoroResult, hex_pos::HexPos, test_util::BOARD_POSITIONS};
  use rstest::rstest;
  use rstest_reuse::{apply, template};

  use crate::{
    FilterNullPackedIdx, Onoro16, PackedIdx,
    p1_move_gen::{BoardVecIndexer, ImplContainer, P1MoveGenerator},
  };

  fn get_board_vec<const N: usize>(move_gen: &P1MoveGenerator<N>) -> u128 {
    match &move_gen.impl_container {
      ImplContainer::Small(impl_) => impl_.board_vec as u128,
      ImplContainer::Large(impl_) => impl_.board_vec,
    }
  }

  fn get_neighbor_candidates<const N: usize>(move_gen: &P1MoveGenerator<N>) -> u128 {
    match &move_gen.impl_container {
      ImplContainer::Small(impl_) => impl_.neighbor_candidates as u128,
      ImplContainer::Large(impl_) => impl_.neighbor_candidates,
    }
  }

  fn build_board_vec(pawn_poses: &[PackedIdx], indexer: &BoardVecIndexer) -> u128 {
    pawn_poses
      .iter()
      .filter_null()
      .map(|&pos| 1 << indexer.index(pos))
      .sum()
  }

  fn neighbors_mask(pos: PackedIdx, indexer: &BoardVecIndexer) -> u128 {
    let mut neighbors = 0;
    for offset in HexPos::neighbor_offsets() {
      let neighbor = HexPos::from(pos) + offset;
      let neighbor_idx = indexer.index(PackedIdx::new(neighbor.x(), neighbor.y()));
      neighbors |= 1 << neighbor_idx;
    }
    neighbors
  }

  /// Returns a mask of all tiles that are empty and adjacent to a pawn on the
  /// board.
  fn all_possible_neighbors(board_vec: u128, indexer: &BoardVecIndexer) -> u128 {
    let mut neighbors = 0;
    let mut temp_board = board_vec;
    while temp_board != 0 {
      let index = temp_board.trailing_zeros();
      temp_board &= temp_board - 1;

      let pos = indexer.pos_from_index(index);

      neighbors |= neighbors_mask(pos, indexer);
    }

    neighbors & !board_vec
  }

  #[template]
  fn test_build(
    #[values(
      Onoro16::default_start(),
      Onoro16::from_board_string(BOARD_POSITIONS[0]).unwrap(),
      Onoro16::from_board_string(BOARD_POSITIONS[1]).unwrap(),
    )]
    onoro: Onoro16,
  ) {
  }

  #[apply(test_build)]
  #[rstest]
  fn test_build_board_vec(onoro: Onoro16) {
    let move_gen = P1MoveGenerator::new(&onoro);
    let indexer = &move_gen.indexer();
    let board_vec = build_board_vec(onoro.pawn_poses(), indexer);

    assert_eq!(get_board_vec(&move_gen), board_vec);
  }

  #[apply(test_build)]
  #[rstest]
  fn test_build_possible_neighbors_vec(onoro: Onoro16) {
    let move_gen = P1MoveGenerator::new(&onoro);
    let indexer = &move_gen.indexer();

    let board_vec = build_board_vec(onoro.pawn_poses(), indexer);
    let neighbor_candidates = all_possible_neighbors(board_vec, indexer);

    assert_eq!(
      get_neighbor_candidates(&move_gen),
      neighbor_candidates,
      "{:#016x} vs. {:#016x}",
      get_neighbor_candidates(&move_gen),
      neighbor_candidates
    );
  }

  #[test]
  fn test_worst_case() -> OnoroResult {
    let worst_case = Onoro16::from_board_string(
      ". W . . . . . .
        B B . . . . . .
         . W . . . . . .
          . B . . . . . .
           . W . . . . . .
            . B . . . . . .
             . W . . . . . .
              . B W B W B W B
               . . . . . . W .",
<<<<<<< HEAD
    )?;

    let move_gen = P1MoveGenerator::new(&worst_case);
    assert_eq!(move_gen.to_iter(&worst_case).count(), 25);

    Ok(())
  }

  #[test]
  fn test_line_x() -> OnoroResult {
    let worst_case = Onoro16::from_board_string(
      ". B . . . . . . . . . . . .
        W B W B W B W B W B W B W B
         . . . . . . . . . . . . W .",
    )?;

    let move_gen = P1MoveGenerator::new(&worst_case);
    assert_eq!(move_gen.to_iter(&worst_case).count(), 26);

    Ok(())
  }

  #[test]
  fn test_line_y() -> OnoroResult {
    let worst_case = Onoro16::from_board_string(
      ". B .
        W B .
         . W .
          . B .
           . W .
            . B .
             . W .
              . B .
               . W .
                . B .
                 . W .
                  . B .
                   . W B
                    . W .",
    )?;

    let move_gen = P1MoveGenerator::new(&worst_case);
    assert_eq!(move_gen.to_iter(&worst_case).count(), 26);

    Ok(())
  }

  #[test]
  fn test_line_xy() -> OnoroResult {
    let worst_case = Onoro16::from_board_string(
      ". . . . . . . . . . . . W B
        . . . . . . . . . . . . W .
         . . . . . . . . . . . B . .
          . . . . . . . . . . W . . .
           . . . . . . . . . B . . . .
            . . . . . . . . W . . . . .
             . . . . . . . B . . . . . .
              . . . . . . W . . . . . . .
               . . . . . B . . . . . . . .
                . . . . W . . . . . . . . .
                 . . . B . . . . . . . . . .
                  . . W . . . . . . . . . . .
                   . B . . . . . . . . . . . .
                    B W . . . . . . . . . . . .",
    )?;

    let move_gen = P1MoveGenerator::new(&worst_case);
    assert_eq!(move_gen.to_iter(&worst_case).count(), 26);
=======
    )?;

    let move_gen = P1MoveGenerator::new(&worst_case);
    assert_eq!(move_gen.to_iter(&worst_case).count(), 25);

    Ok(())
  }

  #[test]
  fn test_line_x() -> OnoroResult {
    let line_x = Onoro16::from_board_string(
      ". B . . . . . . . . . . . .
        W B W B W B W B W B W B W B
         . . . . . . . . . . . . W .",
    )?;

    let move_gen = P1MoveGenerator::new(&line_x);
    assert_eq!(move_gen.to_iter(&line_x).count(), 26);

    Ok(())
  }

  #[test]
  fn test_line_y() -> OnoroResult {
    let line_y = Onoro16::from_board_string(
      ". B .
        W B .
         . W .
          . B .
           . W .
            . B .
             . W .
              . B .
               . W .
                . B .
                 . W .
                  . B .
                   . W B
                    . W .",
    )?;

    let move_gen = P1MoveGenerator::new(&line_y);
    assert_eq!(move_gen.to_iter(&line_y).count(), 26);

    Ok(())
  }

  #[test]
  fn test_line_xy() -> OnoroResult {
    let line_xy = Onoro16::from_board_string(
      ". . . . . . . . . . . . W B
        . . . . . . . . . . . . W .
         . . . . . . . . . . . B . .
          . . . . . . . . . . W . . .
           . . . . . . . . . B . . . .
            . . . . . . . . W . . . . .
             . . . . . . . B . . . . . .
              . . . . . . W . . . . . . .
               . . . . . B . . . . . . . .
                . . . . W . . . . . . . . .
                 . . . B . . . . . . . . . .
                  . . W . . . . . . . . . . .
                   . B . . . . . . . . . . . .
                    B W . . . . . . . . . . . .",
    )?;

    let move_gen = P1MoveGenerator::new(&line_xy);
    assert_eq!(move_gen.to_iter(&line_xy).count(), 26);
>>>>>>> 4745b6cc

    Ok(())
  }
}<|MERGE_RESOLUTION|>--- conflicted
+++ resolved
@@ -1,83 +1,6 @@
 use abstract_game::GameMoveIterator;
 use itertools::Either;
 use num_traits::{PrimInt, Unsigned};
-<<<<<<< HEAD
-
-use crate::{
-  FilterNullPackedIdx, IdxOffset, Move, OnoroImpl, PackedIdx,
-  util::{IterOnes, likely, packed_positions_bounding_box},
-};
-
-/// An indexing schema for mapping HexPos <-> bitvector index.
-pub struct BoardVecIndexer {
-  /// The lower left index of the minimal bounding box containing all placed
-  /// pawns, with a 1-tile perimeter of empty tiles.
-  lower_left: PackedIdx,
-  /// The width of this minimal bounding box.
-  width: u8,
-}
-
-impl BoardVecIndexer {
-  fn new(lower_left: PackedIdx, width: u8) -> Self {
-    Self { lower_left, width }
-  }
-
-  /// Maps a `PackedIdx` from the Onoro state to an index in the board bitvec.
-  pub fn index(&self, pos: PackedIdx) -> usize {
-    let d = unsafe { PackedIdx::from_idx_offset(pos - self.lower_left) };
-    d.y() as usize * self.width as usize + d.x() as usize
-  }
-
-  /// Maps an index from the board bitvec to a `PackedIdx` in the Onoro state.
-  pub fn pos_from_index(&self, index: u32) -> PackedIdx {
-    debug_assert!((3..=16).contains(&self.width));
-    let x = index % self.width as u32;
-    let y = index / self.width as u32;
-    self.lower_left + IdxOffset::new(x as i32, y as i32)
-  }
-
-  /// Builds both the board bitvec and neighbor candidates. The board bitvec
-  /// has a 1 in each index corresponding to an occupied tile, and the neighbor
-  /// candidates have a 1 in each index corresponding to an empty neighbor of
-  /// any pawn.
-  fn build_bitvecs<I: PrimInt>(&self, pawn_poses: &[PackedIdx]) -> (I, I) {
-    let width = self.width as usize;
-
-    let board = pawn_poses
-      .iter()
-      .filter_null()
-      .fold(I::zero(), |board_vec, &pos| {
-        let index = self.index(pos);
-        debug_assert!(index > width);
-        board_vec | (I::one() << index)
-      });
-
-    // All neighbors are -(width+1), -width, -1, +1, +width, +(width+1) in
-    // index space.
-    let neighbor_candidates = (board >> (width + 1))
-      | (board >> width)
-      | (board >> 1)
-      | (board << 1)
-      | (board << width)
-      | (board << (width + 1));
-
-    (board, neighbor_candidates & !board)
-  }
-
-  /// Constructs a mask of the 6 neighbors of a tile at the given bitvector
-  /// index.
-  fn neighbors_mask<I: PrimInt>(&self, index: usize) -> I {
-    let lesser_neighbors_mask = unsafe { I::from(0x3 | (0x1 << self.width)).unwrap_unchecked() };
-    let greater_neighbors_mask = unsafe { I::from(0x2 | (0x3 << self.width)).unwrap_unchecked() };
-
-    let lesser_neighbors = (lesser_neighbors_mask << index) >> (self.width as usize + 1);
-    let greater_neighbors = greater_neighbors_mask << index;
-
-    lesser_neighbors | greater_neighbors
-  }
-}
-
-=======
 use onoro::hex_pos::HexPos;
 
 use crate::{
@@ -86,7 +9,6 @@
   util::{likely, packed_positions_coord_limits},
 };
 
->>>>>>> 4745b6cc
 struct Impl<I> {
   /// A bitvector representation of the board, with bits set if there is a pawn
   /// present in the corresponding tile. This includes a 1-tile perimeter of
@@ -103,22 +25,12 @@
   /// Initializes the move generator, which builds the board vec and neighbor
   /// candidates masks.
   fn new_impl<const N: usize>(
-<<<<<<< HEAD
-    lower_left: PackedIdx,
-    width: u8,
-    pawn_poses: &[PackedIdx; N],
-  ) -> Self {
-    debug_assert!(lower_left.x() > 0);
-    debug_assert!(lower_left.y() > 0);
-    let indexer = BoardVecIndexer::new(lower_left + IdxOffset::new(-1, -1), width);
-=======
     basis: Basis,
     corner: HexPos,
     width: u8,
     pawn_poses: &[PackedIdx; N],
   ) -> Self {
     let indexer = BoardVecIndexer::new(basis, corner, width);
->>>>>>> 4745b6cc
     let (board_vec, neighbor_candidates) = indexer.build_bitvecs(pawn_poses);
     Self {
       board_vec,
@@ -164,17 +76,6 @@
 }
 
 impl Impl<u64> {
-<<<<<<< HEAD
-  fn new<const N: usize>(lower_left: PackedIdx, width: u8, pawn_poses: &[PackedIdx; N]) -> Self {
-    Self::new_impl(lower_left, width, pawn_poses)
-  }
-
-  fn next_with_neighbors(&mut self) -> Option<(usize, impl Iterator<Item = u32> + use<>)> {
-    self.next_with_neighbors_impl()
-  }
-
-  fn next(&mut self) -> Option<usize> {
-=======
   fn new<const N: usize>(
     basis: Basis,
     corner: HexPos,
@@ -184,27 +85,17 @@
     Self::new_impl(basis, corner, width, pawn_poses)
   }
 
-  fn next(&mut self) -> Option<Move> {
->>>>>>> 4745b6cc
+  fn next_with_neighbors(&mut self) -> Option<(usize, impl Iterator<Item = u32> + use<>)> {
+    self.next_with_neighbors_impl()
+  }
+
+  fn next(&mut self) -> Option<usize> {
     self.next_impl()
   }
 }
 
 impl Impl<u128> {
   #[cold]
-<<<<<<< HEAD
-  fn new<const N: usize>(lower_left: PackedIdx, width: u8, pawn_poses: &[PackedIdx; N]) -> Self {
-    Self::new_impl(lower_left, width, pawn_poses)
-  }
-
-  #[cold]
-  fn next_with_neighbors(&mut self) -> Option<(usize, impl Iterator<Item = u32> + use<>)> {
-    self.next_with_neighbors_impl()
-  }
-
-  #[cold]
-  fn next(&mut self) -> Option<usize> {
-=======
   fn new<const N: usize>(
     basis: Basis,
     corner: HexPos,
@@ -215,8 +106,12 @@
   }
 
   #[cold]
-  fn next(&mut self) -> Option<Move> {
->>>>>>> 4745b6cc
+  fn next_with_neighbors(&mut self) -> Option<(usize, impl Iterator<Item = u32> + use<>)> {
+    self.next_with_neighbors_impl()
+  }
+
+  #[cold]
+  fn next(&mut self) -> Option<usize> {
     self.next_impl()
   }
 }
@@ -226,13 +121,8 @@
   /// including a 1-tile padding around the perimeter. This is much faster to
   /// operate on than a u128.
   Small(Impl<u64>),
-<<<<<<< HEAD
-  /// We need to support any board size. The largest possible board is 9 x 8
-  /// (see test_worst_case below), which, with a 1-tile padding, requires 90
-=======
   /// We need to support any board size. The largest possible board is 8 x 9
   /// (see test_worst_case below), which, with a 1-tile padding, requires 110
->>>>>>> 4745b6cc
   /// bits for the board bitvec.
   Large(Box<Impl<u128>>),
 }
@@ -253,29 +143,12 @@
   }
 }
 
-<<<<<<< HEAD
 impl<const N: usize> P1MoveGenerator<N> {
   pub fn new(onoro: &OnoroImpl<N>) -> Self {
     Self::from_pawn_poses(onoro.pawn_poses())
   }
 
   pub fn from_pawn_poses(pawn_poses: &[PackedIdx; N]) -> Self {
-    // Compute the bounding parallelogram of the pawns that have been placed,
-    // which is min/max x/y in coordinate space.
-    let (lower_left, upper_right) = packed_positions_bounding_box(pawn_poses);
-    let delta = upper_right - lower_left;
-
-    // We will represent the board with a bitvector, where each bit corresponds
-    // to a tile and is set if there is a pawn there. We want a 1-tile padding
-    // around the perimeter so we can also represent the neighbor candidates
-    // with a bitvec.
-    let width = delta.x() as u32 + 3;
-    let height = delta.y() as u32 + 3;
-=======
-impl<const N: usize, const N2: usize, const ADJ_CNT_SIZE: usize>
-  P1MoveGenerator<N, N2, ADJ_CNT_SIZE>
-{
-  pub fn new(onoro: &OnoroImpl<N, N2, ADJ_CNT_SIZE>) -> Self {
     // Compute the bounding parallelogram of the pawns that have been placed,
     // which is min/max x/y in coordinate space.
     let coord_limits = packed_positions_coord_limits(onoro.pawn_poses());
@@ -285,34 +158,18 @@
       width,
       use_u128,
     } = determine_basis::<N>(coord_limits);
->>>>>>> 4745b6cc
 
     // Specialize for the case where the board bitvec fits in a u64, which is
     // by far the most common. Only in pathological cases will we need more
     // than 64 bits.
     if likely(!use_u128) {
       P1MoveGenerator {
-        impl_container: ImplContainer::Small(Impl::<u64>::new(
-<<<<<<< HEAD
-          lower_left.into(),
-          width as u8,
-          pawn_poses,
-=======
-          basis,
-          corner,
-          width,
-          onoro.pawn_poses(),
->>>>>>> 4745b6cc
-        )),
+        impl_container: ImplContainer::Small(Impl::<u64>::new(basis, corner, width, pawn_poses)),
       }
     } else {
       P1MoveGenerator {
         impl_container: ImplContainer::Large(
-<<<<<<< HEAD
-          Impl::<u128>::new(lower_left.into(), width as u8, pawn_poses).into(),
-=======
-          Impl::<u128>::new(basis, corner, width, onoro.pawn_poses()).into(),
->>>>>>> 4745b6cc
+          Impl::<u128>::new(basis, corner, width, pawn_poses).into(),
         ),
       }
     }
@@ -362,14 +219,7 @@
   type Game = OnoroImpl<N>;
 
   fn next(&mut self, _onoro: &Self::Game) -> Option<Self::Item> {
-<<<<<<< HEAD
     self.next_move_pos().map(|to| Move::Phase1Move { to })
-=======
-    match &mut self.impl_container {
-      ImplContainer::Small(impl_) => impl_.next(),
-      ImplContainer::Large(impl_) => impl_.next(),
-    }
->>>>>>> 4745b6cc
   }
 }
 
@@ -485,76 +335,6 @@
              . W . . . . . .
               . B W B W B W B
                . . . . . . W .",
-<<<<<<< HEAD
-    )?;
-
-    let move_gen = P1MoveGenerator::new(&worst_case);
-    assert_eq!(move_gen.to_iter(&worst_case).count(), 25);
-
-    Ok(())
-  }
-
-  #[test]
-  fn test_line_x() -> OnoroResult {
-    let worst_case = Onoro16::from_board_string(
-      ". B . . . . . . . . . . . .
-        W B W B W B W B W B W B W B
-         . . . . . . . . . . . . W .",
-    )?;
-
-    let move_gen = P1MoveGenerator::new(&worst_case);
-    assert_eq!(move_gen.to_iter(&worst_case).count(), 26);
-
-    Ok(())
-  }
-
-  #[test]
-  fn test_line_y() -> OnoroResult {
-    let worst_case = Onoro16::from_board_string(
-      ". B .
-        W B .
-         . W .
-          . B .
-           . W .
-            . B .
-             . W .
-              . B .
-               . W .
-                . B .
-                 . W .
-                  . B .
-                   . W B
-                    . W .",
-    )?;
-
-    let move_gen = P1MoveGenerator::new(&worst_case);
-    assert_eq!(move_gen.to_iter(&worst_case).count(), 26);
-
-    Ok(())
-  }
-
-  #[test]
-  fn test_line_xy() -> OnoroResult {
-    let worst_case = Onoro16::from_board_string(
-      ". . . . . . . . . . . . W B
-        . . . . . . . . . . . . W .
-         . . . . . . . . . . . B . .
-          . . . . . . . . . . W . . .
-           . . . . . . . . . B . . . .
-            . . . . . . . . W . . . . .
-             . . . . . . . B . . . . . .
-              . . . . . . W . . . . . . .
-               . . . . . B . . . . . . . .
-                . . . . W . . . . . . . . .
-                 . . . B . . . . . . . . . .
-                  . . W . . . . . . . . . . .
-                   . B . . . . . . . . . . . .
-                    B W . . . . . . . . . . . .",
-    )?;
-
-    let move_gen = P1MoveGenerator::new(&worst_case);
-    assert_eq!(move_gen.to_iter(&worst_case).count(), 26);
-=======
     )?;
 
     let move_gen = P1MoveGenerator::new(&worst_case);
@@ -623,7 +403,6 @@
 
     let move_gen = P1MoveGenerator::new(&line_xy);
     assert_eq!(move_gen.to_iter(&line_xy).count(), 26);
->>>>>>> 4745b6cc
 
     Ok(())
   }
