--- conflicted
+++ resolved
@@ -6,13 +6,9 @@
     "./cardinality_estimate/Cargo.toml",
     "./cooperate/Cargo.toml",
     "./server/Cargo.toml",
-<<<<<<< HEAD
     "./simple_onoro/Cargo.toml",
-    "./onoro/Cargo.toml"
-=======
     "./onoro/Cargo.toml",
     "./onoro_impl/Cargo.toml"
->>>>>>> de2279ab
   ],
   "rust-analyzer.check.command": "clippy"
 }