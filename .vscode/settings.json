{
  "rust-analyzer.linkedProjects": [
    "./Cargo.toml",
    "./algebra/Cargo.toml",
    "./abstract_game/Cargo.toml",
    "./cardinality_estimate/Cargo.toml",
    "./cooperate/Cargo.toml",
<<<<<<< HEAD
    "./server/Cargo.toml",
    "./simple_onoro/Cargo.toml",
=======
>>>>>>> 6b909466
    "./onoro/Cargo.toml",
    "./onoro_impl/Cargo.toml"
  ],
  "rust-analyzer.check.command": "clippy"
}<|MERGE_RESOLUTION|>--- conflicted
+++ resolved
@@ -5,11 +5,7 @@
     "./abstract_game/Cargo.toml",
     "./cardinality_estimate/Cargo.toml",
     "./cooperate/Cargo.toml",
-<<<<<<< HEAD
-    "./server/Cargo.toml",
     "./simple_onoro/Cargo.toml",
-=======
->>>>>>> 6b909466
     "./onoro/Cargo.toml",
     "./onoro_impl/Cargo.toml"
   ],
