.DS_Store
target
*.s
*.svg
*.swp
<<<<<<< HEAD
*.txt
output.txt
=======
*.txt
>>>>>>> 4745b6cc
<|MERGE_RESOLUTION|>--- conflicted
+++ resolved
@@ -3,9 +3,4 @@
 *.s
 *.svg
 *.swp
-<<<<<<< HEAD
-*.txt
-output.txt
-=======
-*.txt
->>>>>>> 4745b6cc
+*.txt