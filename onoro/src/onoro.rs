--- conflicted
+++ resolved
@@ -5,7 +5,7 @@
 use crate::{
   error::OnoroError,
   hex_pos::HexPosOffset,
-  onoro_util::{pawns_from_board_string, BoardLayoutPawns},
+  onoro_util::{BoardLayoutPawns, pawns_from_board_string},
 };
 
 #[derive(Debug, PartialEq, Eq, Clone, Copy)]
@@ -139,57 +139,11 @@
 
   /// If the game is finished, returns `Some(<player color who won>)`, or `None`
   /// if the game is not over yet.
-<<<<<<< HEAD
-  pub fn finished(&self) -> Option<PawnColor> {
-    if self.onoro_state().finished() {
-      if self.onoro_state().black_turn() {
-        Some(PawnColor::White)
-      } else {
-        Some(PawnColor::Black)
-      }
-    } else {
-      None
-    }
-  }
-
-  pub fn pawns_in_play(&self) -> u32 {
-    self.onoro_state().turn() + 1
-  }
-
-  pub fn pawns_gen(&self) -> PawnGenerator<N, N2, ADJ_CNT_SIZE> {
-    PawnGenerator { pawn_idx: 0 }
-  }
-
-  pub fn pawns_typed(&self) -> GameIterator<'_, PawnGenerator<N, N2, ADJ_CNT_SIZE>, Self> {
-    self.pawns_gen().to_iter(self)
-  }
-
-  pub fn pawns(&self) -> impl Iterator<Item = Pawn> + '_ {
-    self.pawns_typed()
-  }
-
-  pub fn color_pawns_gen(&self, color: PawnColor) -> SingleColorPawnGenerator<N, N2, ADJ_CNT_SIZE> {
-    SingleColorPawnGenerator {
-      pawn_idx: match color {
-        PawnColor::Black => 0,
-        PawnColor::White => 1,
-      },
-    }
-  }
-
-  pub fn color_pawns_typed(
-    &self,
-    color: PawnColor,
-  ) -> GameIterator<'_, SingleColorPawnGenerator<N, N2, ADJ_CNT_SIZE>, Self> {
-    self.color_pawns_gen(color).to_iter(self)
-  }
-=======
   fn finished(&self) -> Option<PawnColor>;
 
   /// Given a position on the board, returns the tile state of that position,
   /// i.e. the color of the piece on that tile, or `Empty` if no piece is there.
   fn get_tile(&self, idx: Self::Index) -> TileState;
->>>>>>> 2d7575ec
 
   /// Returns an iterator over all pawns in the game. The order does not matter.
   fn pawns(&self) -> impl Iterator<Item = Self::Pawn> + '_;
@@ -305,10 +259,12 @@
     for i in 0..(n_pawns - 1) / 2 {
       pawns.swap(2 * i + 1, n_pawns.div_ceil(2) + i);
     }
-    debug_assert!(pawns
-      .iter()
-      .enumerate()
-      .all(|(idx, (_, color))| { (idx % 2 == 0) == matches!(color, PawnColor::Black) }));
+    debug_assert!(
+      pawns
+        .iter()
+        .enumerate()
+        .all(|(idx, (_, color))| { (idx % 2 == 0) == matches!(color, PawnColor::Black) })
+    );
 
     Ok(Self::from_indexes(pawns.into_iter().map(|(pos, _)| {
       Self::Index::from_coords((pos.x() - min_x + 1) as u32, (pos.y() - min_y + 1) as u32)
@@ -386,421 +342,4 @@
 
     Ok(())
   }
-<<<<<<< HEAD
-}
-
-#[derive(Debug, PartialEq, Eq, Clone, Copy)]
-pub enum PawnColor {
-  Black,
-  White,
-}
-
-#[derive(Debug, PartialEq, Eq)]
-pub struct Pawn {
-  pub pos: PackedIdx,
-  pub color: PawnColor,
-  board_idx: u8,
-}
-
-impl Display for Pawn {
-  fn fmt(&self, f: &mut std::fmt::Formatter<'_>) -> std::fmt::Result {
-    write!(
-      f,
-      "{} pawn at {}",
-      match self.color {
-        PawnColor::Black => "black",
-        PawnColor::White => "white",
-      },
-      HexPos::from(self.pos)
-    )
-  }
-}
-
-pub struct PawnGeneratorImpl<
-  // If true, only iterates over pawns of one color, otherwise iterating over all pawns.
-  const ONE_COLOR: bool,
-  const N: usize,
-  const N2: usize,
-  const ADJ_CNT_SIZE: usize,
-> {
-  pawn_idx: usize,
-}
-
-impl<const ONE_COLOR: bool, const N: usize, const N2: usize, const ADJ_CNT_SIZE: usize>
-  GameMoveGenerator for PawnGeneratorImpl<ONE_COLOR, N, N2, ADJ_CNT_SIZE>
-{
-  type Item = Pawn;
-  type Game = Onoro<N, N2, ADJ_CNT_SIZE>;
-
-  fn next(&mut self, onoro: &Self::Game) -> Option<Self::Item> {
-    if self.pawn_idx >= onoro.pawns_in_play() as usize {
-      return None;
-    }
-
-    let pawn = Pawn {
-      pos: unsafe { *onoro.pawn_poses.get_unchecked(self.pawn_idx) },
-      color: if self.pawn_idx % 2 == 0 {
-        PawnColor::Black
-      } else {
-        PawnColor::White
-      },
-      board_idx: self.pawn_idx as u8,
-    };
-    self.pawn_idx += if ONE_COLOR { 2 } else { 1 };
-
-    Some(pawn)
-  }
-}
-
-pub type PawnGenerator<const N: usize, const N2: usize, const ADJ_CNT_SIZE: usize> =
-  PawnGeneratorImpl<false, N, N2, ADJ_CNT_SIZE>;
-pub type SingleColorPawnGenerator<const N: usize, const N2: usize, const ADJ_CNT_SIZE: usize> =
-  PawnGeneratorImpl<true, N, N2, ADJ_CNT_SIZE>;
-
-pub enum MoveGenerator<const N: usize, const N2: usize, const ADJ_CNT_SIZE: usize> {
-  P1Moves(P1MoveGenerator<N, N2, ADJ_CNT_SIZE>),
-  P2Moves(P2MoveGenerator<N, N2, ADJ_CNT_SIZE>),
-}
-
-impl<const N: usize, const N2: usize, const ADJ_CNT_SIZE: usize> GameMoveGenerator
-  for MoveGenerator<N, N2, ADJ_CNT_SIZE>
-{
-  type Item = Move;
-  type Game = Onoro<N, N2, ADJ_CNT_SIZE>;
-
-  fn next(&mut self, onoro: &Self::Game) -> Option<Self::Item> {
-    match self {
-      Self::P1Moves(p1_iter) => p1_iter.next(onoro),
-      Self::P2Moves(p2_iter) => p2_iter.next(onoro),
-    }
-  }
-}
-
-pub struct P1MoveGenerator<const N: usize, const N2: usize, const ADJ_CNT_SIZE: usize> {
-  pawn_iter: PawnGenerator<N, N2, ADJ_CNT_SIZE>,
-  neighbor_iter: Option<std::array::IntoIter<HexPos, 6>>,
-
-  /// Bitvector of 2-bit numbers per tile in the whole game board. Each number
-  /// is the number of neighbors a pawn has, capping out at 2.
-  adjacency_counts: [u64; ADJ_CNT_SIZE],
-}
-
-impl<const N: usize, const N2: usize, const ADJ_CNT_SIZE: usize> GameMoveGenerator
-  for P1MoveGenerator<N, N2, ADJ_CNT_SIZE>
-{
-  type Item = Move;
-  type Game = Onoro<N, N2, ADJ_CNT_SIZE>;
-
-  fn next(&mut self, onoro: &Self::Game) -> Option<Self::Item> {
-    loop {
-      if let Some(neighbor) = self.neighbor_iter.as_mut().and_then(|iter| iter.next()) {
-        if onoro.get_tile(neighbor.into()) != TileState::Empty {
-          continue;
-        }
-
-        let ord = Onoro::<N, N2, ADJ_CNT_SIZE>::hex_pos_ord(&neighbor);
-        let tb_shift = TILE_BITS * (ord % (64 / TILE_BITS));
-        let tbb = unsafe { *self.adjacency_counts.get_unchecked(ord / (64 / TILE_BITS)) };
-        let mask = TILE_MASK << tb_shift;
-        let full_mask = MIN_NEIGHBORS_PER_PAWN << tb_shift;
-
-        if (tbb & mask) != full_mask {
-          let tbb = tbb + (1u64 << tb_shift);
-          unsafe {
-            *self
-              .adjacency_counts
-              .get_unchecked_mut(ord / (64 / TILE_BITS)) = tbb;
-          }
-
-          if (tbb & mask) == full_mask {
-            return Some(Move::Phase1Move {
-              to: neighbor.into(),
-            });
-          }
-        }
-      } else if let Some(pawn) = self.pawn_iter.next(onoro) {
-        self.neighbor_iter = Some(HexPos::from(pawn.pos).each_neighbor());
-      } else {
-        return None;
-      }
-    }
-  }
-}
-
-struct P2PawnMeta<const N2: usize> {
-  uf: ConstUnionFind<N2>,
-  /// The index of the pawn being considered in `onoro.pawn_poses`.
-  pawn_idx: usize,
-  /// The position of the pawn being considered on the board.
-  pawn_pos: PackedIdx,
-  /// The number of neighbors with only one neighbor after this pawn is removed.
-  /// After placing this pawn, there must be exactly `neighbors_to_satisfy`
-  /// neighbors with one other neighbor, otherwise the move would have left some
-  /// pawns stranded with only one neighbor.
-  neighbors_to_satisfy: u32,
-  /// The number of disjoint groups of pawns after removing this pawn.
-  pawn_groups: u32,
-  /// The index after the index into `adjacency_counts` that `adj_cnt_bitmask`
-  /// was read from.
-  adj_cnt_idx: usize,
-  /// A local copy of `adjacency_counts[adj_cnt_idx - 1]`, which is cleared out as
-  /// locations to place the pawn are considered.
-  adj_cnt_bitmask: u64,
-}
-
-pub struct P2MoveGenerator<const N: usize, const N2: usize, const ADJ_CNT_SIZE: usize> {
-  /// The current pawn that is being considered for moving. Only iterates over
-  /// the pawns of the current player.
-  pawn_iter: SingleColorPawnGenerator<N, N2, ADJ_CNT_SIZE>,
-  pawn_meta: Option<P2PawnMeta<N2>>,
-
-  /// Bitvector of 2-bit numbers per tile in the whole game board. Each number
-  /// is the number of neighbors a pawn has, capping out at 2.
-  adjacency_counts: [u64; ADJ_CNT_SIZE],
-}
-
-impl<const N: usize, const N2: usize, const ADJ_CNT_SIZE: usize>
-  P2MoveGenerator<N, N2, ADJ_CNT_SIZE>
-{
-  fn new(onoro: &Onoro<N, N2, ADJ_CNT_SIZE>) -> Self {
-    Self {
-      pawn_iter: onoro.color_pawns_gen(onoro.player_color()),
-      pawn_meta: None,
-      adjacency_counts: [0; ADJ_CNT_SIZE],
-    }
-    .populate_neighbor_counts(onoro)
-  }
-
-  fn populate_neighbor_counts(mut self, onoro: &Onoro<N, N2, ADJ_CNT_SIZE>) -> Self {
-    for pawn in onoro.pawns() {
-      for neighbor in HexPos::from(pawn.pos).each_neighbor() {
-        let ord = Onoro::<N, N2, ADJ_CNT_SIZE>::hex_pos_ord(&neighbor);
-        let tb_shift = TILE_BITS * (ord % (64 / TILE_BITS));
-        let tbb = unsafe { *self.adjacency_counts.get_unchecked(ord / (64 / TILE_BITS)) };
-        let mask = TILE_MASK << tb_shift;
-        let full_mask = (MIN_NEIGHBORS_PER_PAWN + 1) << tb_shift;
-
-        if (tbb & mask) != full_mask {
-          let tbb = tbb + (1u64 << tb_shift);
-          unsafe {
-            *self
-              .adjacency_counts
-              .get_unchecked_mut(ord / (64 / TILE_BITS)) = tbb;
-          }
-        }
-      }
-    }
-    self
-  }
-
-  /// Prepares the iterator to consider all possible moves of the pawn at
-  /// `pawn_pos`. Will update `self` with `Some` `pawn_meta`, and will decrease
-  /// the adjacency count of all neighboring pawns of the one at `pawn_pos`.
-  fn prepare_move_pawn(
-    &mut self,
-    pawn_idx: usize,
-    pawn_pos: PackedIdx,
-    onoro: &Onoro<N, N2, ADJ_CNT_SIZE>,
-  ) {
-    let mut uf = ConstUnionFind::new();
-    let pawn_hex_pos: HexPos = pawn_pos.into();
-
-    // Calculate the number of disjoint pawn groups after removing the pawn at
-    // next_idx
-    for pawn in onoro.pawns() {
-      // Skip ourselves.
-      if pawn.pos == pawn_pos {
-        continue;
-      }
-      let pawn_ord = Onoro::<N, N2, ADJ_CNT_SIZE>::hex_pos_ord(&pawn.pos.into());
-
-      for neighbor in HexPos::from(pawn.pos).each_top_left_neighbor() {
-        if onoro.get_tile(neighbor.into()) != TileState::Empty && pawn_hex_pos != neighbor {
-          uf.union(
-            pawn_ord,
-            Onoro::<N, N2, ADJ_CNT_SIZE>::hex_pos_ord(&neighbor),
-          );
-        }
-      }
-    }
-
-    let empty_tiles = Onoro::<N, N2, ADJ_CNT_SIZE>::board_size() as u32 - onoro.pawns_in_play();
-    // Note: the pawn we are moving is its own group.
-    let pawn_groups = uf.unique_sets() as u32 - empty_tiles - 1;
-
-    // number of neighbors with 1 neighbor after removing this piece
-    let mut neighbors_to_satisfy = 0;
-    // decrease neighbor count of all neighbors
-    for neighbor in HexPos::from(pawn_pos).each_neighbor() {
-      let neighbor_ord = Onoro::<N, N2, ADJ_CNT_SIZE>::hex_pos_ord(&neighbor);
-      let tb_idx = neighbor_ord / (64 / TILE_BITS);
-      let tb_shift = TILE_BITS * (neighbor_ord % (64 / TILE_BITS));
-
-      unsafe {
-        *self.adjacency_counts.get_unchecked_mut(tb_idx) -= 1u64 << tb_shift;
-      }
-      // If this neighbor has only one neighbor itself now, and it isn't empty,
-      // we have to place our pawn next to it.
-      if ((unsafe { *self.adjacency_counts.get_unchecked(tb_idx) } >> tb_shift) & TILE_MASK) == 1
-        && onoro.get_tile(neighbor.into()) != TileState::Empty
-      {
-        neighbors_to_satisfy += 1;
-      }
-    }
-
-    self.pawn_meta = Some(P2PawnMeta {
-      uf,
-      pawn_idx,
-      pawn_pos,
-      neighbors_to_satisfy,
-      pawn_groups,
-      adj_cnt_idx: 0,
-      adj_cnt_bitmask: 0,
-    });
-  }
-
-  /// Cleans up the mutated data in `self` from `prepare_move_pawn`.
-  fn cleanup_pawn_visit(&mut self, pawn_pos: PackedIdx) {
-    for neighbor in HexPos::from(pawn_pos).each_neighbor() {
-      let neighbor_ord = Onoro::<N, N2, ADJ_CNT_SIZE>::hex_pos_ord(&neighbor);
-      let tb_idx = neighbor_ord / (64 / TILE_BITS);
-      let tb_shift = TILE_BITS * (neighbor_ord % (64 / TILE_BITS));
-
-      unsafe {
-        *self.adjacency_counts.get_unchecked_mut(tb_idx) += 1u64 << tb_shift;
-      }
-    }
-
-    self.pawn_meta = None;
-  }
-}
-
-impl<const N: usize, const N2: usize, const ADJ_CNT_SIZE: usize> GameMoveGenerator
-  for P2MoveGenerator<N, N2, ADJ_CNT_SIZE>
-{
-  type Item = Move;
-  type Game = Onoro<N, N2, ADJ_CNT_SIZE>;
-
-  fn next(&mut self, onoro: &Self::Game) -> Option<Self::Item> {
-    loop {
-      if let Some(pawn_meta) = &mut self.pawn_meta {
-        // If the adjacency counts mask is empty, we have run out of candidate
-        // positions.
-        if pawn_meta.adj_cnt_bitmask == 0 {
-          if pawn_meta.adj_cnt_idx == ADJ_CNT_SIZE {
-            // The whole board has been checked, move onto the next pawn.
-            let pawn_pos = pawn_meta.pawn_pos;
-            self.cleanup_pawn_visit(pawn_pos);
-          } else {
-            // Fetch the next array of positions from `adjacency_counts`.
-            pawn_meta.adj_cnt_bitmask = self.adjacency_counts[pawn_meta.adj_cnt_idx];
-            pawn_meta.adj_cnt_idx += 1;
-          }
-          continue;
-        }
-
-        // Find the next tile in adjacency_counts that isn't zero.
-        let adjacency_counts_idx_off = (pawn_meta.adj_cnt_idx - 1) * (64 / TILE_BITS);
-        let next_idx_ord_off = pawn_meta.adj_cnt_bitmask.trailing_zeros() / TILE_BITS as u32;
-        let tb_shift = next_idx_ord_off * TILE_BITS as u32;
-        let next_idx_ord = next_idx_ord_off as usize + adjacency_counts_idx_off;
-        let clr_mask = TILE_MASK << tb_shift;
-
-        // The tile we are considering placing a pawn at, which may be empty
-        // and/or legal.
-        let place_to_consider = Onoro::<N, N2, ADJ_CNT_SIZE>::ord_to_hex_pos(next_idx_ord);
-        let place_to_consider_idx = PackedIdx::from(place_to_consider);
-
-        // Skip this tile if it isn't empty (this will also skip the piece's
-        // old location since we haven't removed it, which we want)
-        if onoro.get_tile(place_to_consider_idx) != TileState::Empty
-          || ((pawn_meta.adj_cnt_bitmask >> tb_shift) & TILE_MASK) <= 1
-        {
-          pawn_meta.adj_cnt_bitmask &= !clr_mask;
-          continue;
-        }
-
-        // Clear out the neighbor counts for the location being considered
-        // currently, so we don't try it again next loop.
-        pawn_meta.adj_cnt_bitmask &= !clr_mask;
-
-        // A count of the number of neighbors with only one other adjacent pawn.
-        let mut n_satisfied = 0;
-        // The first group ID of any neighbor from the union find.
-        let mut g1 = None;
-        // The second group ID of any neighbor from the union find.
-        let mut g2 = None;
-        // The number of distinct groups of pawns adjacent to the place being
-        // considered.
-        let mut groups_touching = 0;
-        for neighbor in place_to_consider.each_neighbor() {
-          if onoro.get_tile(neighbor.into()) == TileState::Empty {
-            continue;
-          }
-          let neighbor_ord = Onoro::<N, N2, ADJ_CNT_SIZE>::hex_pos_ord(&neighbor);
-
-          let tb_idx = neighbor_ord / (64 / TILE_BITS);
-          let tb_shift = TILE_BITS * (neighbor_ord % (64 / TILE_BITS));
-          if ((unsafe { *self.adjacency_counts.get_unchecked(tb_idx) } >> tb_shift) & TILE_MASK)
-            == 1
-          {
-            n_satisfied += 1;
-          }
-
-          if neighbor != pawn_meta.pawn_pos.into() {
-            let group_id = pawn_meta.uf.find(neighbor_ord);
-            // There can be at most 3 distinct groups of pawns adjacent to this
-            // spot, since there are 6 neighboring tiles, and each tile touches
-            // two other neighbors. The first neighbor will assign its group ID
-            // to `g1`, the second distinct group ID will be assigned to `g2`,
-            // and if a third group ID is seen, it will reassign `g2` to it, but
-            // will also update `groups_touching`. In the end, `groups_touching`
-            // will be correct, which is all that matters.
-            if Some(group_id) != g1 {
-              if g1.is_none() {
-                g1 = Some(group_id);
-                groups_touching += 1;
-              } else if Some(group_id) != g2 {
-                g2 = Some(group_id);
-                groups_touching += 1;
-              }
-            }
-          }
-        }
-
-        if n_satisfied == pawn_meta.neighbors_to_satisfy && groups_touching == pawn_meta.pawn_groups
-        {
-          return Some(Move::Phase2Move {
-            to: place_to_consider_idx,
-            from_idx: pawn_meta.pawn_idx as u32,
-          });
-        }
-      } else if let Some(pawn) = self.pawn_iter.next(onoro) {
-        self.prepare_move_pawn(pawn.board_idx as usize, pawn.pos, onoro);
-      } else {
-        return None;
-      }
-    }
-  }
-}
-
-#[cfg(test)]
-mod tests {
-  use crate::{onoro_defs::Onoro8, packed_idx::PackedIdx};
-
-  #[test]
-  fn test_get_tile() {
-    let onoro = Onoro8::default_start();
-
-    for y in 0..Onoro8::board_width() {
-      for x in 0..Onoro8::board_width() {
-        assert_eq!(
-          onoro.get_tile(PackedIdx::new(x as u32, y as u32)),
-          onoro.get_tile_slow(PackedIdx::new(x as u32, y as u32))
-        );
-      }
-    }
-  }
-=======
->>>>>>> 2d7575ec
 }